import requests
import logging
import os
import uuid
import jwt
from src.backend.lib.config import TEST_TOKEN_PREFIX, TEST_SECRET
import time

# Set up logging
logging.basicConfig(level=logging.INFO)
logger = logging.getLogger(__name__)

BASE_URL = f"http://{os.getenv('CHAT_SERVICE_HOST')}:{os.getenv('CHAT_SERVICE_PORT')}"

def create_test_token(
    org_id: str,
    org_role: str,
    azp: str = "http://localhost:3000",
    # exp: int = 1741280040, # Remove the default expiry
    fva: list = [2, -1],
    iat: int = int(time.time()), # Set iat to current time
    iss: str = "https://valued-phoenix-52.clerk.accounts.dev",
    nbf: int = 1741279970,
    org_permissions: list = [],
    org_slug: str = "simple",
    sid: str = "sess_2tx3NSrSqGUYSSVpgp58jImNzLq",
    sub: str = "user_2t4DF5pHXlYpHZ6n5yjVzFVrctQ",
    expiry_in_seconds: int = 365 * 24 * 3600 # Add expiry time
):
    """
    Creates a test token given a set of optional parameters.
    org_id and org_role are required.
    """
    payload = {
        "azp": azp,
        "exp": int(time.time()) + expiry_in_seconds, # Set expiry time
        "fva": fva,
        "iat": iat,
        "iss": iss,
        "nbf": nbf,
        "org_id": org_id,
        "org_permissions": org_permissions,
        "org_role": org_role,
        "org_slug": org_slug,
        "sid": sid,
        "sub": sub,
    }
    encoded_token = jwt.encode(payload, TEST_SECRET, algorithm="HS256")
    return TEST_TOKEN_PREFIX + encoded_token


def make_api_request(org_id: str, org_role: str, url: str, method: str, payload: dict = None, headers: dict = None):
    """
    Makes an API request with a test token in the header.

    Args:
        org_id: The organization ID to include in the token.
        org_role: The organization role to include in the token.
        url: The URL to make the request to.
        method: HTTP method to use (e.g., "GET", "POST", "PUT", "DELETE").
        payload: The request payload (dictionary). Defaults to None.
        headers: The request headers (dictionary). Defaults to None.

    Returns:
        The JSON response from the API.
    """
    if headers is None:
        headers = {}

    # Create a test token
    token = create_test_token(org_id=org_id, org_role=org_role)

    # Add the token to the headers
    headers['Authorization'] = f'Bearer {token}'

    logger.info(f"Sending {method} request to {url} with payload: {payload} and headers: {headers}")

    try:
        if method == "GET":
            response = requests.get(url, headers=headers, params=payload)  # Use params for GET payload
        elif method == "POST":
            response = requests.post(url, json=payload, headers=headers)
        elif method == "PUT":
            response = requests.put(url, json=payload, headers=headers)
        elif method == "DELETE":
            response = requests.delete(url, headers=headers, json=payload)  # Some DELETE requests might need a body
        else:
            raise ValueError(f"Unsupported HTTP method: {method}")

        response.raise_for_status()  # Raise HTTPError for bad responses (4xx and 5xx)
        return response.json()
    except requests.RequestException as e:
        logger.error(f"API request failed: {e}")
        raise e


def add_customer(org_id: str):
    unique_id = str(uuid.uuid4())  # Generate a UUID
    merged_org_id = f"{org_id}_{unique_id}"  # Merge org_id with UUID

    url = f"{BASE_URL}/addcustomer"
    headers = {"Content-Type": "application/json"}

    logger.info(f"Generated unique org_id: {merged_org_id}")
    logger.info(f"Sending POST request to {url}")

    try:
        response = make_api_request(org_id=merged_org_id, org_role="org:admin", url=url, method="POST", headers=headers)
        #response.raise_for_status()  # Raises an HTTPError for bad responses (4xx and 5xx)
        data = response

        logger.debug(f"Response Data: {data}")

        if "customer_guid" not in data:
            raise ValueError("'customer_guid' not found in response data.")

<<<<<<< HEAD
        data["org_id"]=merged_org_id
=======
        data["org_id"] = merged_org_id
>>>>>>> 96a7cc15

        logger.info(f"Successfully added customer. Received response: {data}")
        return data

    except requests.RequestException as e:
        logger.error(f"Failed to add customer: {e}")
        raise e



# Example Usage
if __name__ == "__main__":
    # customer_data = add_customer("test_org_1234")
    # print("Customer Data:", customer_data)

    # Example usage of make_api_request
    api_url = f"{BASE_URL}/addcustomer"  # Replace with your actual API endpoint
    api_payload = {}  # Replace with your actual payload
    api_headers = {"Content-Type": "application/json"}

    try:
        response_data = make_api_request(
            org_id="test_org_123",
            org_role="org:admin",
            url=api_url,
            method="POST",
            payload=api_payload,
            headers=api_headers
        )
        print("API Response:", response_data)
    except Exception as e:
        print(f"Error: {e}")<|MERGE_RESOLUTION|>--- conflicted
+++ resolved
@@ -114,11 +114,7 @@
         if "customer_guid" not in data:
             raise ValueError("'customer_guid' not found in response data.")
 
-<<<<<<< HEAD
-        data["org_id"]=merged_org_id
-=======
         data["org_id"] = merged_org_id
->>>>>>> 96a7cc15
 
         logger.info(f"Successfully added customer. Received response: {data}")
         return data
