--- conflicted
+++ resolved
@@ -31,7 +31,6 @@
         run: |
           git clone git@github.com:SaravanakumarR2018/primitivechatenv.git env_repo
           ls -la env_repo
-<<<<<<< HEAD
 
       # Step 4: Copy the .env file
       - name: Copy .env file
@@ -39,15 +38,6 @@
           cp env_repo/.env.local src/frontend/.env.local
           echo "✅ .env.local copied to src/frontend"
 
-=======
-
-      # Step 4: Copy the .env file
-      - name: Copy .env file
-        run: |
-          cp env_repo/.env.local src/frontend/.env.local
-          echo "✅ .env.local copied to src/frontend"
-
->>>>>>> ea990f90
       # Step 5: Install Docker Compose
       - name: Install Docker Compose
         run: |
@@ -73,7 +63,6 @@
           done < .env
           echo "All environment variables have been loaded and exported."
 
-<<<<<<< HEAD
       # Step 7: Build Docker image
       - name: Build Docker image
         working-directory: src/backend  # Specify working directory here
@@ -88,20 +77,13 @@
           echo "Docker image chat_service_image built successfully."
 
       # Step 8: Run Docker Compose
-=======
-      # Step 7: Run Docker Compose
->>>>>>> ea990f90
       - name: Run docker-compose up
         working-directory: src/backend  # Specify working directory here
         env:
           PROJECT_ROOT: ${{ github.workspace }}
         run: docker-compose up -d
 
-<<<<<<< HEAD
       # Step 9: Check if Ollama server is up
-=======
-      # Step 8: Check if Ollama server is up
->>>>>>> ea990f90
       - name: Check Ollama server status
         run: |
           end=$((SECONDS+120))  # Wait up to 2 minutes
@@ -117,11 +99,7 @@
           echo "Error: Ollama server did not start within 2 minutes."
           exit 1
 
-<<<<<<< HEAD
       # Step 10: Test if the server is up
-=======
-      # Step 9: Test if the server is up
->>>>>>> ea990f90
       - name: Test server with curl
         run: |
           end=$((SECONDS+480))
@@ -137,11 +115,7 @@
           echo "Error: Server did not start within 2 minutes."
           exit 1       
 
-<<<<<<< HEAD
       # Step 11: Pull the Llama model
-=======
-      # Step 10: Pull the Llama model
->>>>>>> ea990f90
       - name: Pull Llama model
         run: |
           response=$(curl -s -w "%{http_code}" -X POST http://localhost:${{ env.OLLAMA_PORT }}/api/pull -d '{"name": "llama3.2:3b"}')
@@ -157,11 +131,7 @@
             exit 1
           fi
 
-<<<<<<< HEAD
       # Step 12: Test model response
-=======
-      # Step 11: Test model response
->>>>>>> ea990f90
       - name: Test model response
         run: |
           response=$(curl -s -w "%{http_code}" -X POST http://localhost:${{ env.OLLAMA_PORT }}/api/generate -d '{
@@ -181,21 +151,14 @@
             exit 1
           fi
 
-<<<<<<< HEAD
+
       # Step 13: Run integration tests
-=======
-      # Step 12: Run integration tests
->>>>>>> ea990f90
       - name: Run Python Integration Tests
         working-directory: ${{ github.workspace }}
         run: |
           python -m unittest discover -s ./test/IntegrationTests -p "test_*.py"
 
-<<<<<<< HEAD
       # Step 14: Shut down Docker Compose (clean up)
-=======
-      # Step 13: Shut down Docker Compose (clean up)
->>>>>>> ea990f90
       - name: Docker-compose down
         working-directory: src/backend  # Specify working directory here as well
         env:
