--- conflicted
+++ resolved
@@ -4,24 +4,8 @@
 'use client';
 
 import { useOrganization, useUser } from '@clerk/nextjs';
-import { ClipboardList, MessageSquare, Settings, Ticket } from 'lucide-react';
+import { ClipboardList, MessageSquare, Settings, Ticket,FileText } from 'lucide-react';
 import Link from 'next/link';
-<<<<<<< HEAD
-import { usePathname, useRouter } from 'next/navigation';
-import { useChat } from '@/context/ChatContext';
-import { Ticket, ClipboardList, MessageSquare, Settings, FileText } from 'lucide-react';
-
-interface GlobalSidebarProps {
-  isSidebarOpen: boolean;
-  toggleSidebar: () => void;
-}
-
-export default function ChatHistory({ isSidebarOpen, toggleSidebar }: GlobalSidebarProps) {
-  const { newChat } = useChat();
-  const {resetChat}=useChat();
-  const pathname = usePathname();
-  const router = useRouter();
-=======
 import { usePathname, useRouter, useSearchParams } from 'next/navigation';
 import { useEffect, useRef, useState } from 'react';
 
@@ -56,7 +40,6 @@
     chatId,
     addChatToHistoryRef,
   } = useDashboardSidebar();
->>>>>>> 461b5106
   const [chats, setChats] = useState<{ id: string; preview: string; timestamp: number }[]>([]);
   const [isMobile, setIsMobile] = useState(false);
   const [loading, setLoading] = useState(false); // <-- Add loading state
@@ -469,79 +452,6 @@
           )}
         </div>
 
-<<<<<<< HEAD
-        {/* Navigation (Full only) */}
-        <nav className="flex-1 p-4 space-y-6 ">
-          <ul className="space-y-2">
-            <li>
-              <Link href="/dashboard/tickets" className={`flex items-center space-x-2 font-semibold p-2 rounded-lg transition-colors ${
-    pathname === '/dashboard/tickets' ? 'bg-blue-300' : 'hover:bg-blue-100'}`}>
-                <Ticket className="w-5 h-5" />
-                <span>Tickets</span>
-              </Link>
-            </li>
-            <li>
-              <Link href="/dashboard/checkclerk" className={`flex items-center space-x-2 font-semibold p-2 rounded-lg transition-colors ${
-    pathname === '/dashboard/checkclerk' ? 'bg-blue-300' : 'hover:bg-blue-100'}`}>
-                <ClipboardList className="w-5 h-5" />
-                <span>CheckClerk</span>
-              </Link>
-            </li>
-            <li>
-              <Link href="/dashboard/app-settings" className={`flex items-center space-x-2 font-semibold p-2 rounded-lg transition-colors ${
-    pathname === '/dashboard/app-settings' ? 'bg-blue-300' : 'hover:bg-blue-100'}`}>
-                <Settings className="w-5 h-5" />
-                <span>App Settings</span>
-              </Link>
-            </li>
-            <li>
-            <Link
-              href="/dashboard/documents"
-              className={`flex items-center space-x-2 font-semibold p-2 rounded-lg transition-colors ${
-                pathname === '/dashboard/documents' ? 'bg-blue-300' : 'hover:bg-blue-100'
-              }`}
-            >
-              <FileText className="w-5 h-5" />
-              <span>Documents</span>
-            </Link>
-          </li>
-            <li>
-              <Link href="/dashboard/chat" className={`flex items-center space-x-2 font-semibold p-2 rounded-lg transition-colors ${
-    pathname === '/dashboard/chat' ? 'bg-blue-300' : 'hover:bg-blue-100'}`}>
-                <MessageSquare className="w-5 h-5" />
-                <span>Chat</span>
-              </Link>
-            </li>
-          </ul>
-
-        {/* Chat List */}
-        <div className="overflow-y-auto pt-4">
-          {chats.length === 0
-            ? (
-                <p className="text-center text-gray-500">No chat history</p>
-              )
-            : (
-                <ul>
-                  {chats.map(chat => (
-                    <li
-                      key={chat.id}
-                      className="mb-2 flex items-center justify-between rounded-lg bg-gray-200 p-2 hover:bg-gray-200"
-                    >
-                      <button
-                        type="button"
-                        title="Select Chat"
-                        onClick={() => handleSelectChat(chat.id)}
-                        className="flex-1 truncate text-left text-base"
-                      >
-                        {chat.preview}
-                        ...
-                      </button>
-                      <button
-                        onClick={() => handleDeleteChat(chat.id)}
-                        title="Delete Chat"
-                        type="button"
-                        className="text-gray-500 hover:text-red-500"
-=======
         {/* Sidebar Navigation Links (Resizable) */}
         <div
           className="max-h-[40vh] min-h-[56px] w-full min-w-0 resize-y overflow-auto overflow-x-hidden bg-white p-2"
@@ -558,6 +468,8 @@
                     Icon = ClipboardList;
                   } else if (link.href.includes('app-settings')) {
                     Icon = Settings;
+                  } else if (link.href.includes('documents')) {
+                    Icon = FileText;  
                   } else if (link.href.includes('chat')) {
                     Icon = MessageSquare;
                   }
@@ -578,7 +490,6 @@
                         }}
                         className="w-full min-w-0"
                         style={{ minWidth: 0 }}
->>>>>>> 461b5106
                       >
                         <div
                           className={`group flex min-h-[40px] w-full min-w-0 items-center space-x-2 overflow-x-hidden rounded-lg p-2 font-semibold transition-colors
