import os
import logging
import httpx

from collections import OrderedDict
from typing import AsyncGenerator, Optional
from fastapi import APIRouter, HTTPException
from langchain_core.messages import SystemMessage, HumanMessage, AIMessage
from langchain.memory import ConversationBufferWindowMemory
from langchain_community.chat_models import ChatOllama
from langchain_openai import ChatOpenAI
from src.backend.db.database_manager import DatabaseManager, SenderType
from src.backend.lib.logging_config import log_format
from pydantic import BaseModel
from src.backend.lib.default_ai_response import DEFAULTAIRESPONSE

# Configure logging
logging.basicConfig(level=logging.DEBUG, format=log_format)
logger = logging.getLogger(__name__)
logger.setLevel(logging.INFO)

db_manager = DatabaseManager()

# ---------------------------------------
# Add these HTTPX logging hooks below your imports
# ---------------------------------------
def _log_request(request: httpx.Request):
    logger.debug(f"HTTPX Request ▶ {request.method} {request.url}")
    logger.debug(f"Request headers: {dict(request.headers)}")
    if request.content:
        try:
            logger.debug(f"Request body: {request.content.decode()}")
        except Exception:
            logger.debug(f"Request body (bytes): {request.content}")

def _log_response(response: httpx.Response):
    logger.debug(f"HTTPX Response ◀ {response.status_code} {response.url}")
    logger.debug(f"Response headers: {dict(response.headers)}")
    logger.debug(f"Response body: {response.text}")
    return response

class LLMService:
    """
    Service to manage interactions with the LLM and maintain conversation history.
    """
    llm_response = "NONLLM"  # Static variable to toggle response mode
    max_conversations = 200
    buffer_size = 32
    histories = OrderedDict()
    llm = None
    LLMProvider = "OLLAMA"  # Default provider
    model = os.getenv("OLLAMA_MODEL")  # Default model name

    def __init__(self, max_conversations=200, buffer_size=32):
        logger.info("Initializing LLMService")
        LLMService.max_conversations = max_conversations
        LLMService.buffer_size = buffer_size

        # Initialize LLM
        LLMService.llm = self._initialize_llm(LLMService.LLMProvider, LLMService.model)

    def _initialize_llm(self, provider, model_name):
        """
        Initialize the LLM based on the given provider and model.
        Returns the initialized LLM object or raises an exception if initialization fails.
        """
        if provider == "OLLAMA":
            return self._initialize_ollama(model_name)
        elif provider == "KRUTRIM":
            return self._initialize_krutrim(model_name)
        elif provider == "GEMINI":
            return self._initialize_gemini(model_name)
        elif provider == "OPENAI":
            return self._initialize_openai(model_name)
        else:
            logger.error(f"Unsupported LLM provider: {provider}")
            raise ValueError(f"Unsupported LLM provider: {provider}")
    
   
    def _initialize_ollama(self, model_name):
        ollama_host = os.getenv("OLLAMA_HOST")
        ollama_port = os.getenv("OLLAMA_PORT")
        model_name = LLMService.model

        if not ollama_host or not ollama_port or not model_name:
            logger.error("Environment variables OLLAMA_HOST, OLLAMA_PORT, and OLLAMA_MODEL must be set.")
            raise ValueError("Missing required environment variables.")

        try:
            llm = ChatOllama(
                model=model_name,
                base_url=f"http://{ollama_host}:{ollama_port}",
                temperature=0.7
            )
            logger.info("ChatOllama initialized successfully")
            return llm
        except Exception as e:
            logger.error(f"Failed to initialize ChatOllama: {e}")
            raise RuntimeError(f"Failed to initialize ChatOllama: {e}")

 # ...existing code...

    def _initialize_openai_llm(self, api_key, model_name, base_url,
                               temperature=None, max_tokens=None, model_kwargs=None):
        """
        Shared initializer for any OpenAI‑compatible ChatOpenAI models.
        """
        if not api_key or not model_name:
            logger.error("API key and model name must be provided.")
            raise ValueError("Missing required credentials for OpenAI LLM.")

        try:
            client = httpx.Client(
                event_hooks={
                    "request": [_log_request],
                },
            )
            init_kwargs = {
                "api_key": api_key,
                "model": model_name,
                "base_url": base_url,
                "http_client": client,
            }
            if temperature is not None:
                init_kwargs["temperature"] = temperature

            llm = ChatOpenAI(**init_kwargs)

            if max_tokens is not None:
                llm.max_tokens = max_tokens
            if model_kwargs:
                llm.model_kwargs = model_kwargs
            
             # ▶️ Validate LLM by sending a dummy "ping"
            try:
                llm([HumanMessage(content="ping")])
                logger.info(f"✅ LLM '{model_name}' endpoint validated at {base_url}")
            except Exception as e:
                logger.error(f"❌ LLM '{model_name}' validation failed: {e}")
                raise RuntimeError(f"LLM validation failed for model '{model_name}': {e}")


            logger.info(f"OpenAI model '{model_name}' initialized at {base_url}")
            return llm
        except Exception as e:
            logger.error(f"Failed to initialize OpenAI LLM: {e}")
            raise RuntimeError(f"Failed to initialize OpenAI LLM: {e}")

    def _initialize_openai(self, model_name):
        """
        Initialize OpenAI ChatOpenAI via the shared initializer.
        Reads OPENAI_API_KEY, OPENAI_MODEL, OPENAI_BASE_URL, OPENAI_TEMPERATURE, OPENAI_MAX_TOKENS.
        """
        api_key = os.getenv("OPENAI_API_KEY")
        base_url = "https://api.openai.com/v1"
        temperature = 0.7
        max_tokens = 1024

        if not api_key or not model_name:
            logger.error("Environment variables OPENAI_API_KEY and OPENAI_MODEL must be set.")
            raise ValueError("Missing required environment variables for OpenAI.")

        return self._initialize_openai_llm(
            api_key=api_key,
            model_name=model_name,
            base_url=base_url,
            temperature=float(temperature) if temperature else None,
            max_tokens=int(max_tokens) if max_tokens else None
        )
    def _initialize_gemini(self, model_name):
        """
        Delegate Gemini setup to the shared OpenAI initializer.
        """
        api_key = os.getenv("GEMINI_API_KEY")
        base_url = "https://generativelanguage.googleapis.com/v1beta/openai/"
        return self._initialize_openai_llm(
            api_key=api_key,
            model_name=model_name,
            base_url=base_url,
            max_tokens=1024,
            temperature=0.7
        )

    def _initialize_krutrim(self, model_name):
        """
        Delegate Krutrim setup to the shared OpenAI initializer.
        """
        api_key = os.getenv("KRUTRIM_API_KEY")
        endpoint = "https://cloud.olakrutrim.com/v1"
        krutrim_kwargs = {
            "top_p": 0.7,
            "frequency_penalty": 0.0,
            "presence_penalty": 0.0,
            "stop": ["<|eot_id|>", "<|im_start|>", "<|im_end|>"]
        }
        return self._initialize_openai_llm(
            api_key=api_key,
            model_name=model_name,
            base_url=endpoint,
            max_tokens=1024,
            temperature=0.7,
            model_kwargs=krutrim_kwargs
        )

# ...existing code...
    @classmethod
    def set_llm_response(cls, mode):
        if mode not in ["NONLLM", "LLM"]:
            raise ValueError("Invalid mode. Use 'NONLLM' or 'LLM'.")
        cls.llm_response = mode
        logger.info(f"LLM response mode set to: {cls.llm_response}")

    @classmethod
    def get_llm_response(cls):
        return cls.llm_response

    @classmethod
    def set_llm_provider(cls, provider):
        cls.LLMProvider = provider if provider else "OLLAMA"
        logger.info(f"LLM provider set to: {cls.LLMProvider}")

    @classmethod
    def get_llm_provider(cls):
        return cls.LLMProvider

    @classmethod
    def set_model(cls, model_name):
        cls.model = model_name if model_name else os.getenv("OLLAMA_MODEL")
        logger.info(f"Model set to: {cls.model}")

    @classmethod
    def get_model(cls):
        return cls.model

    def _evict_if_needed(self):
        while len(LLMService.histories) > LLMService.max_conversations:
            oldest_key, _ = LLMService.histories.popitem(last=False)
            logger.debug(f"Evicted LRU conversation: {oldest_key}")

    def get_or_create_history(self, session_id, user_id, customer_guid, chat_id):
        logger.debug(f"Getting or creating history for session_id: {session_id}")
        if session_id not in LLMService.histories:
            logger.debug(f"[NEW] Creating new history for session_id: {session_id}")
            history = ConversationBufferWindowMemory(k=self.buffer_size)
            history.chat_memory.add_message(SystemMessage(content="You are a customer support agent. You will be provided context from RAG system to provide answers to user's questions .If there is no context, you can answer from your knowledge. Do not hallucinate. If the user is enabling greetings, then you can talk without context. Make the tone a bit professional. Avoid Inner monologue or first-person thoughts. Keep the <think> tags within 1 or 2 sentences."))

            # Fetch messages from the database
            messages = db_manager.get_paginated_chat_messages(customer_guid, chat_id, page=1, page_size=self.buffer_size * 3)
            
            messages.sort(key=lambda msg: msg['timestamp'])
            logger.debug(f"DB Messages: {messages}")

            # Add messages to chat memory
            for msg in messages:
                if msg['sender_type'] == SenderType.CUSTOMER.value:
                    history.chat_memory.add_message(HumanMessage(content=msg['message']))
                elif msg['sender_type'] == SenderType.SYSTEM.value:
                    history.chat_memory.add_message(AIMessage(content=msg['message']))

            LLMService.histories[session_id] = history
            self._evict_if_needed()
            logger.debug("New buffered conversation history created for session_id: %s", session_id)  # Fixed logging
        else:
            logger.debug(f"[SKIP] Session {session_id} already exists in memory.")
            LLMService.histories.move_to_end(session_id)
        return LLMService.histories[session_id]

    async def get_response(self, question, user_id, customer_guid, chat_id) -> AsyncGenerator[dict, None]:
        session_id = f"{user_id}:{customer_guid}:{chat_id}"
        history = self.get_or_create_history(session_id, user_id, customer_guid, chat_id)

        if not (history.chat_memory.messages and
                isinstance(history.chat_memory.messages[-1], HumanMessage) and
                history.chat_memory.messages[-1].content == question):
            history.chat_memory.add_message(HumanMessage(content=question))

        llm_response_mode = LLMService.get_llm_response()
        if llm_response_mode == "NONLLM":
            response_content = DEFAULTAIRESPONSE
            logger.debug("LLM_RESPONSE set to NONLLM. Returning default response for session_id: %s", session_id)
            response = AIMessage(content=response_content)
            history.chat_memory.add_message(response)
            yield {
                "chat_id": chat_id,
                "customer_guid": customer_guid,
                "user_id": user_id,
                "object": "chat.completion",
                "choices": [
                    {
                        "delta": {
                            "role": "assistant",
                            "content": response_content
                        },
                        "index": 0,
                        "finish_reason": "stop"
                    }
                ]
            }
        else:
            messages = history.chat_memory.messages
            logger.debug(f"Messages: {messages}")
            first_chunk = True
            full_content = ""

            async for chunk in LLMService.llm.astream(messages):
                content_piece = chunk.message.content if hasattr(chunk, "message") else chunk.content
                if not content_piece:
                    continue

                full_content += content_piece

                yield {
                    "chat_id": chat_id,
                    "customer_guid": customer_guid,
                    "user_id": user_id,
                    "object": "chat.completion",
                    "choices": [
                        {
                            "delta": {
                                "role": "assistant" if first_chunk else None,
                                "content": content_piece
                            },
                            "index": 0,
                            "finish_reason": None
                        }
                    ]
                }

                first_chunk = False

            history.chat_memory.add_message(AIMessage(content=full_content))

            # Final stop chunk
            yield {
                "chat_id": chat_id,
                "customer_guid": customer_guid,
                "user_id": user_id,
                "object": "chat.completion",
                "choices": [
                    {
                        "delta": {
                            "role": "assistant",
                            "content": ""
                        },
                        "index": 0,
                        "finish_reason": "stop"
                    }
                ]
            }

    def get_conversation_history(self, user_id, customer_guid, chat_id):
        session_id = f"{user_id}:{customer_guid}:{chat_id}"
        return LLMService.histories.get(session_id)
    
    def clear_histories(self):
        """
        Clear all conversation histories.
        """
        LLMService.histories.clear()
        logger.info("All conversation histories have been cleared.")

    def changing_llm(self, provider, model_name):
        """
        Change the LLM provider and model if they differ from the current ones.
        Initialize the LLM and handle errors if the provider or model is unsupported.
        Raise exceptions for API use.
        """
        if LLMService.LLMProvider == provider and LLMService.model == model_name:
            logger.info("No change in LLM provider or model. No action taken.")
            return

        # Attempt to initialize the LLM with the new provider and model
        try:
            result = self._initialize_llm(provider, model_name)
            LLMService.llm = result
            LLMService.LLMProvider = provider
            LLMService.model = model_name
            logger.info(f"LLM provider and model updated to: {LLMService.LLMProvider}, {LLMService.model}")
        except ValueError as ve:
            logger.error(f"ValueError: {ve}")
            raise HTTPException(status_code=400, detail=str(ve))
        except RuntimeError as re:
            logger.error(f"RuntimeError: {re}")
            raise HTTPException(status_code=500, detail=str(re))
        except Exception as e:
            logger.error(f"Unexpected error: {e}")
            raise HTTPException(status_code=500, detail="An unexpected error occurred")


# FastAPI Router
app = APIRouter()

llm_service = LLMService()

class LLMModeRequest(BaseModel):
    use_llm: bool  # Boolean to indicate whether to use LLM or not
    llmprovider: Optional[str] = None  # Optional LLM provider
    model: Optional[str] = None  # Optional model name

@app.get("/get_llm_response_mode", tags=["LLM Management"])
async def get_llm_response_mode():
    """
    Get the current LLM response mode and provider details.
    """
    logger.debug("Entering get_llm_response_mode()")
    try:
        mode = LLMService.get_llm_response()
        return {"llm_response_mode": mode, "llmprovider": LLMService.get_llm_provider(), "model": LLMService.get_model()}
    except Exception as e:
        logger.error(f"Unexpected error in get_llm_response_mode(): {e}")
        raise HTTPException(status_code=500, detail="An unexpected error occurred")
    

@app.post("/clear_histories", tags=["LLM Management"])
async def clear_histories():
    """
    Clear all conversation histories stored in the LLMService.
    """
    logger.debug("Entering clear_histories()")
    try:
        llm_service.clear_histories()
        return {"message": "All conversation histories have been cleared."}
    except Exception as e:
        logger.error(f"Unexpected error in clear_histories(): {e}")
        raise HTTPException(status_code=500, detail="An unexpected error occurred while clearing histories.")

@app.post("/use_llm_response", tags=["LLM Management"])
async def use_llm_response(request: LLMModeRequest):
    """
    Set the LLM response mode using a boolean value.
    - `true` to enable LLM responses.
    - `false` to disable LLM responses.
    Optionally specify `llmprovider` and `model`.
    """
    logger.debug("Entering use_llm_response() with use_llm: %s, llmprovider: %s, model: %s", request.use_llm, request.llmprovider, request.model)
    try:
        if request.use_llm:
            llmprovider = request.llmprovider if request.llmprovider else "OLLAMA"  
            model = request.model if request.model else os.getenv("OLLAMA_MODEL")
            logger.debug("Changing LLM provider and model to: %s, %s", llmprovider, model)
            llm_service.changing_llm(llmprovider, model)
            LLMService.set_llm_response("LLM")
<<<<<<< HEAD
=======
            LLMService.set_llm_provider(request.llmprovider if request.llmprovider else "OLLAMA")
            LLMService.set_model(request.model if request.model else os.getenv("OLLAMA_MODEL"))
>>>>>>> 47d4fff9
            return {"message": "LLM response mode enabled", "llmprovider": LLMService.get_llm_provider(), "model": LLMService.get_model()}
        else:
            LLMService.set_llm_response("NONLLM")
            return {"message": "LLM response mode disabled"}
    except HTTPException as e:
        logger.error(f"HTTPException in use_llm_response(): {e.detail}")
        raise e
    except Exception as e:
        logger.error(f"Unexpected error in use_llm_response(): {e}")
        raise HTTPException(status_code=500, detail="An unexpected error occurred")

@app.post("/chat_unauth", tags=["Chat Management"])
async def chat_unauth(
    customer_guid: str,
    user_id: str,
    question: str,
    chat_id: Optional[str] = None
):
    """
    Unauthenticated chat endpoint where customer_guid, user_id, question are required, and chat_id is optional.
    """
    logger.debug(f"Entering chat_unauth() with customer_guid: {customer_guid}, chat_id: {chat_id}, user_id: {user_id}")
    try:
        # Validate inputs
        if not customer_guid or not user_id or not question:
            raise HTTPException(status_code=400, detail="Missing required parameters")
        # Add user message to the database
        user_response = db_manager.add_message(
            user_id, customer_guid, question, sender_type=SenderType.CUSTOMER, chat_id=chat_id
        )

        # Ensure user_response is a dictionary and contains 'chat_id'
        if not isinstance(user_response, dict) or 'chat_id' not in user_response:
            logger.error(f"Invalid response from add_message: {user_response}")
            raise HTTPException(status_code=500, detail="Failed to add user message")
        
        # Get system response from LLMService
        system_response = llm_service.get_response(
            question=question,
            user_id=user_id,
            customer_guid=customer_guid,
            chat_id=user_response['chat_id']
        )

        # Ensure system_response has a 'content' attribute
        if not hasattr(system_response, 'content'):
            logger.error(f"Invalid response from get_response: {system_response}")
            raise HTTPException(status_code=500, detail="Failed to generate system response")

        # Add system response to the database
        system_response_result = db_manager.add_message(
            user_id, customer_guid, system_response.content, sender_type=SenderType.SYSTEM, chat_id=user_response['chat_id']
        )

        # Log if the system message was not added successfully
        if 'error' in system_response_result:
            logger.error(f"Error in adding system message: {system_response_result['error']}")

        logger.debug(f"Exiting chat_unauth() with customer_guid: {customer_guid}, chat_id: {chat_id}, user_id: {user_id}")
        return {
            "chat_id": user_response['chat_id'],
            "customer_guid": customer_guid,
            "user_id": user_id,
            "answer": system_response.content
        }
    except HTTPException as e:
        logger.error(f"HTTPException in chat_unauth(): {e.detail}")
        raise e
    except Exception as e:
        logger.error(f"Unexpected error in chat_unauth(): {e}")
        raise HTTPException(status_code=500, detail="An unexpected error occurred during chat processing")

# ---------------------------
# Interactive CLI Chat
# ---------------------------
if __name__ == "__main__":
    try:
        log_format = "%(asctime)s - [MAIN] - %(levelname)s - %(message)s"
        logging.basicConfig(level=logging.DEBUG, format=log_format)

        os.environ.setdefault("OLLAMA_HOST", "host.docker.internal")
        os.environ.setdefault("OLLAMA_PORT", "11434")
        os.environ.setdefault("OLLAMA_MODEL", "llama3.2:3b")

        service = LLMService()
        user_id, customer_guid, chat_id = "cli_user", "cli_customer", "cli_chat"

        print("\n🤖 Chatbot is ready! Type your message below.")
        print("Type 'exit' or 'quit' to stop.\n")

        while True:
            user_input = input("You: ").strip()
            if user_input.lower() in ["exit", "quit"]:
                print("👋 Goodbye!")
                break

            response = service.get_response(user_input, user_id, customer_guid, chat_id)
            print(f"Assistant: {response.content}\n")

    except Exception as e:
        print(f"❌ Error: {e}")
        sys.exit(1)<|MERGE_RESOLUTION|>--- conflicted
+++ resolved
@@ -440,11 +440,6 @@
             logger.debug("Changing LLM provider and model to: %s, %s", llmprovider, model)
             llm_service.changing_llm(llmprovider, model)
             LLMService.set_llm_response("LLM")
-<<<<<<< HEAD
-=======
-            LLMService.set_llm_provider(request.llmprovider if request.llmprovider else "OLLAMA")
-            LLMService.set_model(request.model if request.model else os.getenv("OLLAMA_MODEL"))
->>>>>>> 47d4fff9
             return {"message": "LLM response mode enabled", "llmprovider": LLMService.get_llm_provider(), "model": LLMService.get_model()}
         else:
             LLMService.set_llm_response("NONLLM")
