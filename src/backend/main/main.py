--- conflicted
+++ resolved
@@ -6,11 +6,6 @@
 
 from src.backend.chat_service.chat_service import app as chat_router
 from src.backend.ticket_service.ticket_service import app as ticket_router
-<<<<<<< HEAD
-from src.backend.file_vectorizer.file_vectorizer import FileVectorizer
-=======
-from src.backend.auth_router.auth_router import app as auth_router
->>>>>>> 37521160
 
 # Create the main FastAPI app
 main_app = FastAPI()
@@ -19,13 +14,9 @@
 logging.basicConfig(level=logging.DEBUG, format='%(asctime)s - %(levelname)s - %(message)s')
 logger = logging.getLogger(__name__)
 
-#Initialize FileVectorizer (but don't start it yet)
-file_vectorizer = None
-
 # Mount chat_service and ticket_service to different paths
 main_app.include_router(chat_router)
 main_app.include_router(ticket_router)
-main_app.include_router(auth_router)
 
 
 main_app.add_middleware(
@@ -55,23 +46,6 @@
     logger.debug(f"Exiting check_server_status() with Correlation ID: {request.state.correlation_id}")
     return {"message": "The server is up and running!"}
 
-# Startup event to initialize and start the FileVectorizer
-@main_app.on_event("startup")
-async def startup_event():
-    global file_vectorizer
-    logger.info("Starting FileVectorizer...")
-    file_vectorizer = FileVectorizer()  # Initialize the FileVectorizer
-    logger.info("FileVectorizer started successfully.")
-
-# Shutdown event to stop the FileVectorizer gracefully
-@main_app.on_event("shutdown")
-async def shutdown_event():
-    global file_vectorizer
-    if file_vectorizer:
-        logger.info("Stopping FileVectorizer...")
-        file_vectorizer.stop() # Stop the FileVectorizer gracefully
-        logger.info("FileVectorizer stopped successfully.")
-
 # Run this file to start the server
 if __name__ == "__main__":
     import uvicorn
