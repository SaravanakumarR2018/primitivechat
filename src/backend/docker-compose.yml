
services:
  chat_service:
    image: chat_service_image:latest
    container_name: chat_service
    volumes:
<<<<<<< HEAD
      - "${PROJECT_ROOT}/src:/app/src"  # Always mount the source code
      - "${PROJECT_ROOT}/src/models:/src/models"
    command: >
      /bin/sh -c "
      pwd &&
      apt-get update && apt-get install -y curl &&
      apt-get intall -y libmagic1 libmagic-dev tesseract-ocr curl &&
      pip install -r ./src/backend/lib/requirements.txt &&
      python -m spacy download en_core_web_sm &&
      uvicorn src.backend.main.main:main_app --host 0.0.0.0 --port ${CHAT_SERVICE_PORT}
      "
=======
      - "${PROJECT_ROOT}/src:/app/src"  # Absolute path for source code mounting
      - "${PROJECT_ROOT}/src/models:/app/src/models"
>>>>>>> 37521160
    ports:
      - "${CHAT_SERVICE_PORT}:${CHAT_SERVICE_PORT}"
    depends_on:
      mysql_db:
        condition: service_healthy
      minio:
        condition: service_healthy
      weaviate:
        condition: service_healthy
    healthcheck:
      test: ["CMD-SHELL", "curl -s -o /dev/null -w '%{http_code}' http://${CHAT_SERVICE_HOST}:${CHAT_SERVICE_PORT}/ | grep -q '200'"]
      interval: 10s
      timeout: 5s
      retries: 1000
      start_period: 300s
    env_file:
      - ${PROJECT_ROOT}/src/backend/.env
      - ${PROJECT_ROOT}/src/frontend/.env
      - ${PROJECT_ROOT}/src/frontend/.env.local
    dns:
      - 8.8.8.8
      - 1.1.1.1
    command: ["sh", "-c", "echo '--- ENVIRONMENT VARIABLES ---' && env && echo '--- STARTING SERVER ---' && uvicorn src.backend.main.main:main_app --host 0.0.0.0 --port ${CHAT_SERVICE_PORT}"]

  mysql_db:
    image: mysql:8.0
    container_name: mysql_db
    environment:
      MYSQL_ROOT_PASSWORD: ${MYSQL_ROOT_PASSWORD}
      MYSQL_DATABASE: ${MYSQL_DATABASE}
      MYSQL_USER: ${MYSQL_USER}
      MYSQL_PASSWORD: ${MYSQL_PASSWORD}
    command: --default-authentication-plugin=caching_sha2_password
    volumes:
      - mysql_data:/var/lib/mysql  # Use a named volume for MySQL data
    healthcheck:
      test: ["CMD-SHELL", "mysql -u${MYSQL_USER} -p${MYSQL_PASSWORD} -h 127.0.0.1 -e 'USE ${MYSQL_DATABASE}; SELECT 1;' || echo 'MySQL Health Check Failed';"]
      interval: 10s
      timeout: 5s
      retries: 3
      start_period: 30s

  minio:
    image: minio/minio:RELEASE.2024-11-07T00-52-20Z
    container_name: minio
    environment:
      MINIO_ROOT_USER: ${MINIO_ROOT_USER}
      MINIO_ROOT_PASSWORD: ${MINIO_ROOT_PASSWORD}
    volumes:
      - minio-data:/data  # Persistent storage for MinIO
    command: server /data
    ports:
      - "${MINIO_HOST_PORT}:${MINIO_SERVER_PORT}"          # MinIO access port
      - "${MINIO_CONSOLE_PORT}:${MINIO_CONSOLE_PORT}"         # MinIO console port
    healthcheck:
      test: ["CMD", "curl", "-f", "http://localhost:${MINIO_SERVER_PORT}/minio/health/live"]
      interval: 10s
      timeout: 5s
      retries: 3
      start_period: 30s

  weaviate:
    command:
    - --host
    - 0.0.0.0
    - --port
    - '${WEAVIATE_PORT}'
    - --scheme
    - http
    image: cr.weaviate.io/semitechnologies/weaviate:1.27.2
    ports:
    - "${WEAVIATE_HOST_PORT}:${WEAVIATE_PORT}"
    - "${WEAVIATE_GRPC_PORT}:${WEAVIATE_GRPC_PORT}"
    restart: on-failure:0
    volumes:
    - ./weaviate_data:/var/lib/weaviate
    healthcheck:
      test: wget --no-verbose --tries=3 --spider http://localhost:${WEAVIATE_PORT}/v1/.well-known/ready || exit 1
      interval: 5s
      timeout: 10s
      retries: 5
      start_period: 10s
    environment:
      QUERY_DEFAULTS_LIMIT: 50
      AUTHENTICATION_ANONYMOUS_ACCESS_ENABLED: 'true'
      PERSISTENCE_DATA_PATH: '/var/lib/weaviate'
      BACKUP_FILESYSTEM_PATH: '/var/lib/weaviate/backups'
      DEFAULT_VECTORIZER_MODULE: 'none'
      CLUSTER_HOSTNAME: 'node1'

  ollama:
    image: ollama/ollama:0.4.1
    container_name: ollama
    volumes:
      - ollama_model_data:/root/.ollama  # Persist model data to avoid repeated downloads
    ports:
      - "${OLLAMA_PORT}:${OLLAMA_PORT}" # Expose Ollama on port ${OLLAMA_PORT}
    restart: unless-stopped


# Define the named volumes for MySQL and Weaviate
volumes:
  mysql_data:
  minio-data:
  ollama_model_data:
    driver: local

# Define the absolute path for PROJECT_ROOT
x-environment:
  PROJECT_ROOT: ${PROJECT_ROOT}<|MERGE_RESOLUTION|>--- conflicted
+++ resolved
@@ -1,27 +1,25 @@
 
 services:
   chat_service:
-    image: chat_service_image:latest
+    image: python:3.10-slim
     container_name: chat_service
+    working_dir: /app
+    environment:
+      MYSQL_ROOT_USER: ${MYSQL_ROOT_USER}
+      MYSQL_ROOT_PASSWORD: ${MYSQL_ROOT_PASSWORD}
+      MYSQL_HOST: ${MYSQL_HOST}
     volumes:
-<<<<<<< HEAD
       - "${PROJECT_ROOT}/src:/app/src"  # Always mount the source code
       - "${PROJECT_ROOT}/src/models:/src/models"
     command: >
       /bin/sh -c "
       pwd &&
       apt-get update && apt-get install -y curl &&
-      apt-get intall -y libmagic1 libmagic-dev tesseract-ocr curl &&
       pip install -r ./src/backend/lib/requirements.txt &&
-      python -m spacy download en_core_web_sm &&
       uvicorn src.backend.main.main:main_app --host 0.0.0.0 --port ${CHAT_SERVICE_PORT}
       "
-=======
-      - "${PROJECT_ROOT}/src:/app/src"  # Absolute path for source code mounting
-      - "${PROJECT_ROOT}/src/models:/app/src/models"
->>>>>>> 37521160
     ports:
-      - "${CHAT_SERVICE_PORT}:${CHAT_SERVICE_PORT}"
+      - "${CHAT_SERVICE_PORT}:${CHAT_SERVICE_PORT}"  # Expose FastAPI on port ${CHAT_SERVICE_PORT}
     depends_on:
       mysql_db:
         condition: service_healthy
@@ -30,19 +28,13 @@
       weaviate:
         condition: service_healthy
     healthcheck:
-      test: ["CMD-SHELL", "curl -s -o /dev/null -w '%{http_code}' http://${CHAT_SERVICE_HOST}:${CHAT_SERVICE_PORT}/ | grep -q '200'"]
+      test: ["CMD-SHELL", "curl -s -o /dev/null -w '%{http_code}' http://localhost:${CHAT_SERVICE_PORT}/ | grep -q '200'"]
       interval: 10s
       timeout: 5s
       retries: 1000
       start_period: 300s
     env_file:
-      - ${PROJECT_ROOT}/src/backend/.env
-      - ${PROJECT_ROOT}/src/frontend/.env
-      - ${PROJECT_ROOT}/src/frontend/.env.local
-    dns:
-      - 8.8.8.8
-      - 1.1.1.1
-    command: ["sh", "-c", "echo '--- ENVIRONMENT VARIABLES ---' && env && echo '--- STARTING SERVER ---' && uvicorn src.backend.main.main:main_app --host 0.0.0.0 --port ${CHAT_SERVICE_PORT}"]
+      - .env
 
   mysql_db:
     image: mysql:8.0
